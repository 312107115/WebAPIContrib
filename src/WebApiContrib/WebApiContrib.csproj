--- conflicted
+++ resolved
@@ -65,7 +65,6 @@
     </Reference>
   </ItemGroup>
   <ItemGroup>
-<<<<<<< HEAD
     <Compile Include="Formatting\JsonpFormatter.cs" />
     <Compile Include="Internal\MediaTypeConstants.cs" />    
     <Compile Include="Conneg\ContentNegotiation.cs" />
@@ -86,7 +85,6 @@
     <Compile Include="MessageHandlers\UriExtensionMappings.cs" />
     <Compile Include="MessageHandlers\UriFormatExtensionHandler.cs" />
     <Compile Include="Messages\ApiLoggingInfo.cs" />
-=======
     <Compile Include="Internal\MediaTypeConstants.cs" />
     <Compile Include="MediaTypeFormatters\ServiceStackTextJsonMediaTypeFormatter.cs" />
     <Compile Include="MessageHandlers\HeadMessageHandler.cs" />
@@ -95,7 +93,6 @@
     <Compile Include="MessageHandlers\SelfHostConsoleOutputHandler.cs" />
     <Compile Include="MessageHandlers\TraceMessageHandler.cs" />
     <Compile Include="MessageHandlers\UriFormatExtensionMessageHandler.cs" />
->>>>>>> 02814aa6
     <Compile Include="Properties\AssemblyInfo.cs" />
     <Compile Include="ResponseMessages\CreateResponse.cs" />
     <Compile Include="ResponseMessages\MovedPermanentlyResponse.cs" />
